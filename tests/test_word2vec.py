import os.path

from unittest import TestCase

from xn2v import CSFGraph
from xn2v.random_walk_generator import N2vGraph
from xn2v.word2vec import ContinuousBagOfWordsWord2Vec


class TestCBOWconstruction(TestCase):
    """Use the test files in test/data/ppismall to construct a CBOW and test that we can get some random walks."""

    def setUp(self):

<<<<<<< HEAD
        curdir = os.path.dirname(__file__)
        pos_train = os.path.join(curdir, 'data/ppismall/pos_train_edges')
        pos_train = os.path.abspath(pos_train)
=======
class TestCBOWconstruction(TestCase):
    """
    Use the test files in test/data/ppismall to construct a CBOW and test that we can get some random walks
    """
    def setUp(self):
        # neg_test = 'data/ppismall/neg_test_edges'
        # neg_train = 'data/ppismall/neg_train_edges'
        #pos_test = 'data/ppismall/pos_test_edges'
        pos_train = 'tests/data/ppismall/pos_train_edges'
>>>>>>> d0d8320a
        training_graph = CSFGraph(pos_train)

        # obtain data needed to build model
        worddictionary = training_graph.get_node_to_index_map()
        reverse_worddictionary = training_graph.get_index_to_node_map()
        # initialize n2v object
        p, q = 1, 1
        self.number_of_nodes_in_training = training_graph.node_count()
        self.n2v_graph = N2vGraph(csf_graph=training_graph, p=p, q=q)

        # generate random walks
        self.walk_length = 10
        self.num_walks = 5
        self.walks = self.n2v_graph.simulate_walks(num_walks=self.num_walks, walk_length=self.walk_length)
        # walks is now a list of lists of ints

        # build cbow model
        self.cbow = ContinuousBagOfWordsWord2Vec(self.walks,
                                                 worddictionary=worddictionary,
                                                 reverse_worddictionary=reverse_worddictionary,
                                                 num_epochs=2)

        self.cbow.train()

    def test_get_cbow_batch(self):
        self.assertIsNotNone(self.cbow)<|MERGE_RESOLUTION|>--- conflicted
+++ resolved
@@ -11,22 +11,9 @@
     """Use the test files in test/data/ppismall to construct a CBOW and test that we can get some random walks."""
 
     def setUp(self):
-
-<<<<<<< HEAD
         curdir = os.path.dirname(__file__)
         pos_train = os.path.join(curdir, 'data/ppismall/pos_train_edges')
         pos_train = os.path.abspath(pos_train)
-=======
-class TestCBOWconstruction(TestCase):
-    """
-    Use the test files in test/data/ppismall to construct a CBOW and test that we can get some random walks
-    """
-    def setUp(self):
-        # neg_test = 'data/ppismall/neg_test_edges'
-        # neg_train = 'data/ppismall/neg_train_edges'
-        #pos_test = 'data/ppismall/pos_test_edges'
-        pos_train = 'tests/data/ppismall/pos_train_edges'
->>>>>>> d0d8320a
         training_graph = CSFGraph(pos_train)
 
         # obtain data needed to build model
