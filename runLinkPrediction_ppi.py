--- conflicted
+++ resolved
@@ -95,10 +95,9 @@
     worddictionary = pos_train_graph.get_node_to_index_map()
     reverse_worddictionary = pos_train_graph.get_index_to_node_map()
 
-<<<<<<< HEAD
     model = SkipGramWord2Vec(walks, worddictionary=worddictionary,
                              reverse_worddictionary=reverse_worddictionary, num_steps=100)
-=======
+
     if w2v_model == "Skipgram":
         model = SkipGramWord2Vec(walks, worddictionary=worddictionary,
                              reverse_worddictionary=reverse_worddictionary, num_steps=100)
@@ -106,9 +105,7 @@
         model = ContinuousBagOfWordsWord2Vec(walks, worddictionary=worddictionary,
                                  reverse_worddictionary=reverse_worddictionary, num_steps=100)
     else:
-        print("[ERROR] enter Skipgram or CBOW")
-        sys.exit(1)
->>>>>>> 78ab680f
+        raise ValueError('w2v_model must be "CBOW" or "SkipGram"')
 
     model.train(display_step=2)
 
