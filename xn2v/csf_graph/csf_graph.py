--- conflicted
+++ resolved
@@ -28,11 +28,7 @@
                 nodeA = fields[0]
                 nodeB = fields[1]
                 if len(fields) == 2:
-<<<<<<< HEAD
-                    # If no weight is given in the input file, assign a default weight of 1.0
-=======
                     # no weight provided. Assign a default value of 1.0
->>>>>>> 3d4d8483
                     weight = 1.0
                 else:
                     try:
