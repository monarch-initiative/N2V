--- conflicted
+++ resolved
@@ -241,29 +241,16 @@
     ) -> pd.DataFrame:
         # Converting input values to the format
         # to be used for a multi-modal model.
-<<<<<<< HEAD
-        train_x = {
+        train_x: Optional[Dict] = {
                 "source_input": source_input_train,
                 "destination_input": destination_input_train
             }
         train_y = output_train
 
         if all(d is not None for d in (source_input_test, destination_input_test, output_test)):
-            test_x = {
+            test_x: Optional[Dict] = {
                 "source_input": source_input_test,
                 "destination_input": destination_input_test
-=======
-        train_x: Optional[Dict] = {
-                "left_input": left_input_train,
-                "right_input": right_input_train
-            }
-        train_y = output_train
-
-        if all(d is not None for d in (left_input_test, right_input_test, output_test)):
-            test_x: Optional[Dict] = {
-                "left_input": left_input_test,
-                "right_input": right_input_test
->>>>>>> f4dd5e4e
             }
             test_y = output_test
         else:
