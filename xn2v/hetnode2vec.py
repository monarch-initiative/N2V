--- conflicted
+++ resolved
@@ -285,15 +285,11 @@
         for node in G.nodes():
             # ASSUMPTION. The type of the node is encoded by its first character, e.g., g42 is a gene
             # node_as_int = G.node_to_index_map[node]
-<<<<<<< HEAD
+
             owntype = self._node_id_to_node_type(node)
             own2count: dict = defaultdict(int)  # counts for going from current node ("own") to nodes of a given type (g, p,d)
             own2prob: dict = defaultdict(float)  # probs calculated from own2count
-=======
-            owntype = node[0]
-            own2count: dict = defaultdict(int)  # counts for going from current node ("own") to nodes of a given type (g, p,d)
-            own2prob = defaultdict(float)  # probs calculated from own2count
->>>>>>> 7f1e5795
+
             total_neighbors = 0
             # G returns a sorted list of neighbors of node
             sorted_neighbors = G.neighbors(node)
