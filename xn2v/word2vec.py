--- conflicted
+++ resolved
@@ -4,14 +4,7 @@
 
 import numpy as np
 import tensorflow as tf
-<<<<<<< HEAD
-
 from xn2v.w2v.cbow_list_batcher import CBOWListBatcher
-=======
-import collections
-from xn2v import CBOWListBatcher
-assert tf.__version__ >= "2.0"
->>>>>>> 1990eb8a
 
 
 class Word2Vec:
