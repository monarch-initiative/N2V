from setuptools import find_packages, setup

def readme():
    with open('README.rst') as f:
        return f.read()


test_deps = [
    "codacy-coverage",
    "coveralls",
    'pytest',
    "pytest-cov",
    "validate_version_code",
    "pylint",
    "silence_tensorflow"
]

extras = {
    'test': test_deps,
    'visualization': [
        "cmake",
        "MulticoreTSNE",
        "matplotlib",
        "sanitize_ml_labels>=1.0.12"
    ]
}

# TODO: Authors add your emails!!!
authors = {
    "Vida Ravanmehr":"vida.ravanmehr@jax.org",
    "Peter Robinson":"peter.robinson@jax.org",
    "Luca Cappelletti":"luca.cappelletti1@unimi.it",
    "Tommaso Fontana":"tommaso.fontana@mail.polimi.it"
}

setup(
    name='embiggen',
    version='0.6.0',
    description='Extended implementation of node2vec with several word2vec family algorithms',
    long_description=readme(),
    url='https://github.com/monarch-initiative/embiggen',
    keywords='node2vec,word2vec,CBOW,SkipGram,GloVe',
    author=", ".join(list(authors.keys())),
    author_email=", ".join(list(authors.values())),
    license='BSD3',
    python_requires='>3.5.2',
    packages=find_packages(exclude=['contrib', 'docs', 'tests*', 'notebooks*']),
    install_requires=[
        'numpy',
        'pandas',
        "nltk",
        'tensorflow>=2.0.0',
<<<<<<< HEAD
        "ensmallen_graph>=0.4.3",
        "keras_mixed_sequence>=1.0.20"
=======
        "ensmallen_graph>=0.4.4",
        "keras_mixed_sequence>=1.0.11"
>>>>>>> f0b31ee9
    ],
    tests_require=test_deps,
    include_package_data=True,
    zip_safe=False,
    extras_require=extras,
)<|MERGE_RESOLUTION|>--- conflicted
+++ resolved
@@ -50,13 +50,8 @@
         'pandas',
         "nltk",
         'tensorflow>=2.0.0',
-<<<<<<< HEAD
-        "ensmallen_graph>=0.4.3",
         "keras_mixed_sequence>=1.0.20"
-=======
         "ensmallen_graph>=0.4.4",
-        "keras_mixed_sequence>=1.0.11"
->>>>>>> f0b31ee9
     ],
     tests_require=test_deps,
     include_package_data=True,
